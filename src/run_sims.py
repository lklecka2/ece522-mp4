--- conflicted
+++ resolved
@@ -10,134 +10,6 @@
 import concurrent.futures
 from threading import Lock
 
-<<<<<<< HEAD
-# Define your models and batch sizes
-models_batchsizes = [
-    ("BERT", [256, 384, 512, 640, 768, 1024]),
-    ("Inceptionv3", [512, 768, 1024, 1152, 1280, 1536]),  # 1792 is excluded
-    ("ResNet152", [256, 512, 768, 1024, 1280, 1536]),
-    ("SENet154", [256, 512, 768, 1024]),
-    ("VIT", [256, 512, 768, 1024, 1280])
-]
-
-# Optional: Define GPU memory size overrides
-# Format: {"MODEL-BATCHSIZE": gpu_mem_size}
-default_gpu_memory_size = 40
-gpu_mem_overrides = {
-    # Example:
-    # "BERT-256": 32,
-    # "ResNet152-512": 48,
-}
-
-# Define the experiments with their specific parameters
-experiments = {
-    "ideal": {
-        "is_ideal": 1,
-        "CPU_memory_line_GB": -1,  # Default value; won't be used in 'ideal'
-    },
-    "hostdram": {
-        "is_ideal": 0,
-        "CPU_memory_line_GB": 1024,
-    },
-    "ssd": {
-        "is_ideal": 0,
-        "CPU_memory_line_GB": 0,
-    }
-}
-
-# Configuration template with placeholders
-config_template = """# Simulation output specifications
-output_folder           ../results/{MODEL}/{BATCHSIZE}-{EXPERIMENT} 
-stat_output_file        sim_result
-# Simulation input specifications
-tensor_info_file        ../results/{MODEL}/sim_input/{BATCHSIZE}Tensor.info 
-kernel_info_file        ../results/{MODEL}/sim_input/{BATCHSIZE}Kernel.info 
-kernel_aux_time_file    ../results/{MODEL}/sim_input/{BATCHSIZE}AuxTime.info 
-# System specifications
-system_latency_us       45
-# CPU specifications
-CPU_PCIe_bandwidth_GBps 15.754
-CPU_memory_line_GB      {CPU_memory_line_GB}
-# GPU specifications
-GPU_memory_size_GB      {GPU_memory_size_GB}
-GPU_frequency_GHz       1.2
-GPU_PCIe_bandwidth_GBps 15.754
-GPU_malloc_uspB         0.000000814
-# SSD specifications
-SSD_PCIe_bandwidth_GBps 3.2
-SSD_read_latency_us     12
-SSD_write_latency_us    16
-SSD_latency_us          20
-# PCIe specifications
-PCIe_batch_size_page    50
-# Simulation parameters
-is_simulation           1
-is_ideal                {is_ideal}
-num_iteration           2
-eviction_policy         LRU
-use_movement_hints      1
-"""
-
-# Directory where config files will be saved
-output_base_dir = "gen_configs"
-
-def generate_configs():
-    """
-    Generates configuration files based on the models, batch sizes, and experiments.
-    """
-    # Ensure the base directory exists
-    os.makedirs(output_base_dir, exist_ok=True)
-
-    # Iterate over each model and its batch sizes
-    for model, batch_sizes in models_batchsizes:
-        for batch_size in batch_sizes:
-            for experiment_name, params in experiments.items():
-                # Determine GPU memory size
-                key = f"{model}-{batch_size}"
-                gpu_memory_size = gpu_mem_overrides.get(key, default_gpu_memory_size)
-                
-                # Define the output folder path based on the experiment
-                output_folder = f"../results/{model}/{batch_size}-{experiment_name}"
-                output_folder_path = Path(output_folder).resolve()
-                
-                # Check if the results directory already exists
-                if output_folder_path.exists():
-                    print(f"Skipping generation for {model}-{batch_size}-{experiment_name} as results directory already exists.")
-                    continue  # Skip generating this config
-                
-                # Prepare the config content by replacing placeholders
-                config_content = config_template.format(
-                    MODEL=model,
-                    BATCHSIZE=batch_size,
-                    EXPERIMENT=experiment_name,
-                    is_ideal=params["is_ideal"],
-                    CPU_memory_line_GB=params["CPU_memory_line_GB"],
-                    GPU_memory_size_GB=gpu_memory_size
-                )
-                
-                # Define the output file path
-                filename = f"{model}-{batch_size}-{experiment_name}.conf"  # Added .conf extension for clarity
-                file_path = Path(output_base_dir) / filename
-                
-                # Create the directory if it doesn't exist
-                file_path.parent.mkdir(parents=True, exist_ok=True)
-                
-                # Write the config content to the file
-                with open(file_path, 'w') as config_file:
-                    config_file.write(config_content)
-                
-                print(f"Generated config file: {file_path}")
-
-    print("Configuration file generation completed.")
-
-# Configuration for simulation run
-BASE_DIR = Path('.').resolve()  # Assuming the script is placed outside 'src'
-GEN_CONFIG_DIR = BASE_DIR / "gen_configs"
-SIM_COMMAND = "./sim"  # The simulation command
-LOG_FILE = BASE_DIR / "simulation_run.log"  # Log file path
-
-=======
->>>>>>> 6a262177
 def setup_logging(log_file_path: Path):
     """
     Sets up the logging configuration.
